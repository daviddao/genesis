#ifndef GNS_UTILS_LOG_H_
#define GNS_UTILS_LOG_H_

/**
 * @brief Provides easy and fast logging functionality.
 *
 * For more information, see Log class.
 *
 * @file
 * @ingroup utils
 */

#include <sstream>
#include <string>
#include <vector>

namespace genesis {
namespace utils {

#ifndef LOG_LEVEL_MAX
/**
 * Static maximal log level.
 * Everything above this level will be pruned by the compiler.
 */
#define LOG_LEVEL_MAX kDebug4
#endif

// TODO make DEBUG a special macro with proper usage makefile etc,
// also add maybe stuff like RELEASE TEST etc, prepend ENV_ or so!
// TODO do an undefine first

// override this setting when debugging is turned on (eg by makefile)
#ifdef DEBUG
#define LOG_LEVEL_MAX kDebug4
#endif

// define the actual log macro, so that the compiler can prune calls
// to a log with levels above the static max log level
#define GNS_LOG(level) \
    if (level > LOG_LEVEL_MAX) ; \
    else if (level > Log::max_level()) ; \
    else Log().Get(__FILE__, __LINE__, level)

// define a similar log macro, this time changing the details of the message
#define GNS_LOG_DETAILS(level, ...) \
    if (level > LOG_LEVEL_MAX) ; \
    else if (level > Log::max_level()) ; \
    else Log().Get(__FILE__, __LINE__, level, {__VA_ARGS__})

// define standard Logging of shortcuts
/** %Log an error. See genesis::LogLevel. */
#define LOG_ERR  GNS_LOG(kError)

/** %Log a warning. See genesis::LogLevel. */
#define LOG_WARN GNS_LOG(kWarning)

/** %Log an info message. See genesis::LogLevel. */
#define LOG_INFO GNS_LOG(kInfo)

/** %Log a debug message. See genesis::LogLevel. */
#define LOG_DBG  GNS_LOG(kDebug)

/** %Log a debug message. See genesis::LogLevel. */
#define LOG_DBG1 GNS_LOG(kDebug1)

/** %Log a debug message. See genesis::LogLevel. */
#define LOG_DBG2 GNS_LOG(kDebug2)

/** %Log a debug message. See genesis::LogLevel. */
#define LOG_DBG3 GNS_LOG(kDebug3)

/** %Log a debug message. See genesis::LogLevel. */
#define LOG_DBG4 GNS_LOG(kDebug4)

// define special log shortcuts. the list of bools represent
// the members of struct LogDetails and indicate which parts shall be included
/** Logging of a message that is always displayed. See Log. */
#define LOG_BOLD GNS_LOG_DETAILS(kNone, \
    false, false, false, false, false, false, false, false)

/** Logging of a message with timing information. See Log. */
#define LOG_TIME GNS_LOG_DETAILS(kDebug, \
    false, false, false, true , true,  false, false, false)

// TODO add TIME1..4 (or TMR maybe) for indented timing logs
// TODO change macros for timing to be out of usual log levels
// TODO think about making loglevel enum a member of log class

/**
 * @brief Levels of severity used for logging.
 *
 * The levels are in ascending order and are used both to signal what kind
 * of message is being logged and to provide a threshold for less important
 * messages that can be filtered out, for example debug messages in the
 * production build of the program. Because some of the filtering is already
 * done at compile time, log messages with a level higher than #LOG_LEVEL_MAX
 * do not produce any overhead. See also Log for more on this.
 */
enum LogLevel {
    /** Special messages that are always logged, e.g. program header. */
    kNone = 0,

    /** Errors, usually non-recoverable. */
    kError,

    /** Warnings if somthing went wront, but program can continue. */
    kWarning,

    /** Infos, for example when a file was written. */
    kInfo,

    /** Basic debugging message. */
    kDebug,

    /** Debugging message with indent level 1 (e.g. for loops). */
    kDebug1,

    /** Debugging message with indent level 2. */
    kDebug2,

    /** Debugging message with indent level 3. */
    kDebug3,

    /** Debugging message with indent level 4. */
    kDebug4
};

/**
 * @brief Settings for which information is included with each log message.
 *
 * The details are activated via accessing the static variable of the log class:
 *
 *     Log::details.level = true;
 *
 * All active details are prepended to the actual log message and separated by
 * spaces (execpt file and line, they are separated by a colon). Their order is
 * fixed.
 *
 * A message with all details activates looks like this
 *
 *     0003 2014-10-28 11:40:47 0.001859 0.000103 src/main/main.cc:28 INFO Hello
 *
 * It was the third message being logged in this run of the program, at a
 * date and time, 0.001859 sec after the program started and 0.000103 sec after
 * the last log message. It was called from main.cc line 28 and has level Info.
 */
typedef struct {
    /** Include a counter of how many messages have been logged so far. */
    bool count;

    /** Include the current date. */
    bool date;

    /** Include the current time. */
    bool time;

    /** Include the current run time of the program in sec. */
    bool runtime;

    /**
     * Include the run time difference to the last log message in sec.
     * Useful for timing and profiling code sections. Is 0.0 at the first
     * log message.
     */
    bool rundiff;

    /** Include the filename where the log message was generated. */
    bool file;

    /** Include the line of the file where the log message was generated. */
    bool line;

    /** Include the level (e.g. Info, Debug) of the message. */
    bool level;
} LogDetails;

// TODO define a function that logs the detail column headers (difficult because
// of length difference for file name log detail)
// TODO offer csv as output format
// TODO offer remote streams

/**
 * @brief Logging class with easy and fast usage.
 *
 * The basic usage of this class is to invoke the macros for the different types
 * of log messages and send a stream of messages to them:
 *
 *     LOG_DBG << "you are here";
 *     LOG_ERR << "there was an error: " << 42;
 *
 * The provided types of macros are: #LOG_ERR, #LOG_WARN, #LOG_INFO, #LOG_DBG,
 * #LOG_DBG1, #LOG_DBG2, #LOG_DBG3, #LOG_DBG4 for all levels of logging
 * explained in ::LogLevel.
 *
 * The details that are logged with each message can be changed via accessing
 * Log::details -- see LogDetails for more on that.
 *
 * In order to use this class, at least one output stream has to be added first
 * by invoking either AddOutputStream or AddOutputFile.
 *
 * The depths of logging can be changed in order to reduce the amount of written
 * messages. First, at compiletime the macro constant LOG_LEVEL_MAX can be set
 * (e.g. in the Makefile) to the highest level that shall be logged. All log
 * invoakations with a higher level are never called, and moreover will be
 * pruned from the code by most compilers completetly. This makes the log class
 * fast -- instead of deleting all log invokations by hand, it is sufficient to
 * set the constant to a low level.
 * Second, the depths of logging can be changed dynamically at run time by
 * setting Log::max_level to the desired value. Of course, this value
 * cannot be higher than LOG_LEVEL_MAX, because those logs are already pruned
 * by the compiler.
 *
 * There are also two more special log types that create a different output than
 * the previously mentioned types:
 *
 * * #LOG_BOLD does not include any details with its message stream (thus, is
 * independent of Log::details) and is always logged (independent of the max
 * levels). This is used to log the program header and footer on startup and
 * termination.
 *
 * * #LOG_TIME includes the run time difference to the last log message in sec
 * as its only detail (independent of Log::details). This is particularly useful
 * for timing and profiling code sections. Its level is ::kDebug, so
 * that in can be easily turned of for production code.
 *
 * The inner working of this class is as follows: Upon invokation via one of the
 * macros, an instance is created that stays alive only for the rest of the
 * source code line. In this line, the log message is inserted to the buffer
 * stream. After the line finishes, the object is automatically destroyed, so
 * that its destructor is called. In the destructor, the message is composed and
 * logged to all given output streams.
 *
 * Caveat: Because the macro contains conditions depending on the log level,
 * do not use code in a log line that changes the program state.
 * Therefore, instead of
 *
 *     LOG_INFO << "this is iteration " ++i;
 *
 * use
 *
 *     ++i;
 *     LOG_INFO << "this is iteration " i;
<<<<<<< HEAD
 *     ++i;
=======
>>>>>>> 8ff3439c
 *
 * because the former will not work when the max log level is below info level.
 */
class Log
{
    public:
        Log();
        ~Log();

        // getter for the singleton instance of log, is called by the macros
        std::ostringstream& Get (
            const std::string file, const int line,
            const LogLevel level
        );
        std::ostringstream& Get (
            const std::string file, const int line,
            const LogLevel level, const LogDetails dets
        );

        // methods to handle the output streams to write the log messages to
        static void AddOutputStream (std::ostream& os);
        static void AddOutputFile   (const std::string fn);

        /**
         * Settings for which information is included with each log message.
         * See LogDetails for usage.
         */
        static LogDetails details;

        /** Get the highest log level that is reported. */
        static LogLevel  max_level () {return max_level_;};
        static void      max_level (const LogLevel level);

        // return a string representation for a log level
        static std::string LevelToString (const LogLevel level);

    protected:
        // storage for information needed during one invocation of a log
        std::ostringstream buff_;
        std::string        file_;
        int                line_;
        LogLevel           level_;
        LogDetails         details_;

        // dynamic log level limit
        static LogLevel max_level_;

        // how many log calls were made so far
        static long    count_;
        static clock_t last_clock_;

        // array of streams that are used for output
        static std::vector<std::ostream*> ostreams_;

    private:
        // Log is kind of singleton, its instances are only provided via the
        // Get functions. do not allow other instances by blocking the copy
        // constructors and copy assignment
        Log (const Log&);
        Log& operator = (const Log&);
};

} // namespace utils
} // namespace genesis

#endif // include guard<|MERGE_RESOLUTION|>--- conflicted
+++ resolved
@@ -240,10 +240,6 @@
  *
  *     ++i;
  *     LOG_INFO << "this is iteration " i;
-<<<<<<< HEAD
- *     ++i;
-=======
->>>>>>> 8ff3439c
  *
  * because the former will not work when the max log level is below info level.
  */
